ETCD_CERTS := $(realpath fixtures/certs)
ETCD_FLAGS := TELEPORT_TEST_ETCD_CONFIG='{"nodes": ["https://localhost:4001"], "key":"/teleport/test", "tls_key_file": "$(ETCD_CERTS)/proxy1-key.pem", "tls_cert_file": "$(ETCD_CERTS)/proxy1.pem", "tls_ca_file": "$(ETCD_CERTS)/ca.pem"}'
TELEPORT_DEBUG_TESTS ?= no
OUT := out
GO15VENDOREXPERIMENT := 1
PKGPATH=github.com/gravitational/teleport
INSTALL_BIN_DIR=/usr/bin
INSTALL_ASSETS_DIR=/usr/share/teleport
export

.PHONY: install test test-with-etcd remove-temp files test-package update test-grep-package cover-package cover-package-with-etcd run profile sloccount set-etcd install-assets docs-serve

#
# Default target: builds all 3 executables and plaaces them in a current directory
#
.PHONY: all
all: teleport tctl tsh

.PHONY: tctl
tctl: 
	go build -o $(OUT)/tctl -i $(BUILDFLAGS) $(PKGPATH)/tool/tctl

.PHONY: teleport 
teleport: flags
	go build -o $(OUT)/teleport -i $(BUILDFLAGS) $(PKGPATH)/tool/teleport
	cp -rf web/dist/* $(OUT)/

.PHONY: tsh
tsh: 
	go build -o $(OUT)/tsh -i $(BUILDFLAGS) $(PKGPATH)/tool/tsh

.PHONY: install
install: 
	$(eval BUILDFLAGS=-ldflags -w)
	go build -o $(OUT)/tctl     $(BUILDFLAGS) $(PKGPATH)/tool/tctl
	go build -o $(OUT)/teleport $(BUILDFLAGS) $(PKGPATH)/tool/teleport
	go build -o $(OUT)/tsh      $(BUILDFLAGS) $(PKGPATH)/tool/tsh
	sudo cp -f $(OUT)/tctl      $(INSTALL_BIN_DIR)/
	sudo cp -f $(OUT)/tsh       $(INSTALL_BIN_DIR)/
	sudo cp -f $(OUT)/teleport  $(INSTALL_BIN_DIR)/
	sudo mkdir -p $(INSTALL_ASSETS_DIR)
	sudo cp -fr web/dist/* $(INSTALL_ASSETS_DIR)

clean:
	rm -rf $(OUT)

#
# tests everything: called by Jenkins
#
test: FLAGS ?= -cover
test: 
	go test -v $(PKGPATH)/tool/tsh/... \
			   $(PKGPATH)/lib/... \
			   $(PKGPATH)/tool/teleport... $(FLAGS)
	go vet ./tool/... ./lib/...

flags:
	go install $(PKGPATH)/vendor/github.com/gravitational/version/cmd/linkflags
	$(eval TELEPORT_LINKFLAGS := "$(shell linkflags -pkg=$(PWD) -verpkg=$(PKGPATH)/vendor/github.com/gravitational/version)")


test-with-etcd: install
	${ETCD_FLAGS} go test -v -test.parallel=0 $(shell go list ./... | grep -v /vendor/) -cover

test-package: remove-temp-files install
	go test -v -test.parallel=0 ./$(p)

test-package-with-etcd: remove-temp-files install
	${ETCD_FLAGS} go test -v -test.parallel=0 ./$(p)

test-grep-package-with-etcd: remove-temp-files install
	${ETCD_FLAGS} go test -v -test.parallel=0 ./$(p) -check.f=$(e)


test-grep-package: remove-temp-files install
	go test -v ./$(p) -check.f=$(e)

cover-package: remove-temp-files
	go test -v ./$(p)  -coverprofile=/tmp/coverage.out
	go tool cover -html=/tmp/coverage.out

cover-package-with-etcd: remove-temp-files
	${ETCD_FLAGS} go test -v ./$(p)  -coverprofile=/tmp/coverage.out
	go tool cover -html=/tmp/coverage.out

profile:
	go tool pprof http://localhost:6060/debug/pprof/profile

sloccount:
<<<<<<< HEAD
	find . -path ./vendor -prune -o -name "*.go" -print0 | xargs -0 wc -l
=======
	find . -path ./vendor -prune -o -name "*.go" -print0 | xargs -0 wc -l

#
# Deploy teleport server to staging environment on AWS
# WARNING: this step is called by CI/CD. You must execute make production first
.PHONY: deploy
deploy:
	ansible-playbook -i deploy/hosts deploy/deploy.yaml

# Prepare a brand new AWS machine to host Teleport (run provision once, 
# then run deploy many times)
.PHONY: provision
provision:
	ansible-playbook -i deploy/hosts deploy/provision.yaml

# start-test-etcd starts test etcd node using tls certificates
start-test-etcd:
	docker run -d -p 4001:4001 -p 2380:2380 -p 2379:2379 -v $(ETCD_CERTS):/certs quay.io/coreos/etcd:v2.2.5  -name etcd0 -advertise-client-urls https://localhost:2379,https://localhost:4001  -listen-client-urls https://0.0.0.0:2379,https://0.0.0.0:4001  -initial-advertise-peer-urls https://localhost:2380  -listen-peer-urls https://0.0.0.0:2380  -initial-cluster-token etcd-cluster-1  -initial-cluster etcd0=https://localhost:2380  -initial-cluster-state new --cert-file=/certs/etcd1.pem --key-file=/certs/etcd1-key.pem --peer-cert-file=/certs/etcd1.pem --peer-key-file=/certs/etcd1-key.pem --peer-client-cert-auth --peer-trusted-ca-file=/certs/ca.pem -client-cert-auth
>>>>>>> f87601bd
<|MERGE_RESOLUTION|>--- conflicted
+++ resolved
@@ -87,25 +87,8 @@
 	go tool pprof http://localhost:6060/debug/pprof/profile
 
 sloccount:
-<<<<<<< HEAD
 	find . -path ./vendor -prune -o -name "*.go" -print0 | xargs -0 wc -l
-=======
-	find . -path ./vendor -prune -o -name "*.go" -print0 | xargs -0 wc -l
-
-#
-# Deploy teleport server to staging environment on AWS
-# WARNING: this step is called by CI/CD. You must execute make production first
-.PHONY: deploy
-deploy:
-	ansible-playbook -i deploy/hosts deploy/deploy.yaml
-
-# Prepare a brand new AWS machine to host Teleport (run provision once, 
-# then run deploy many times)
-.PHONY: provision
-provision:
-	ansible-playbook -i deploy/hosts deploy/provision.yaml
 
 # start-test-etcd starts test etcd node using tls certificates
 start-test-etcd:
 	docker run -d -p 4001:4001 -p 2380:2380 -p 2379:2379 -v $(ETCD_CERTS):/certs quay.io/coreos/etcd:v2.2.5  -name etcd0 -advertise-client-urls https://localhost:2379,https://localhost:4001  -listen-client-urls https://0.0.0.0:2379,https://0.0.0.0:4001  -initial-advertise-peer-urls https://localhost:2380  -listen-peer-urls https://0.0.0.0:2380  -initial-cluster-token etcd-cluster-1  -initial-cluster etcd0=https://localhost:2380  -initial-cluster-state new --cert-file=/certs/etcd1.pem --key-file=/certs/etcd1-key.pem --peer-cert-file=/certs/etcd1.pem --peer-key-file=/certs/etcd1-key.pem --peer-client-cert-auth --peer-trusted-ca-file=/certs/ca.pem -client-cert-auth
->>>>>>> f87601bd
